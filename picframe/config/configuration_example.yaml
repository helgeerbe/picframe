--- conflicted
+++ resolved
@@ -24,17 +24,12 @@
   use_glx: False                          # default=False. Set to True on linux with xserver running
 
   mat_images: True                        # default=True, Display images on an automatically generated background mat. False, no automatic image matting.
-<<<<<<< HEAD
-  mat_portraits_only: False               # default=False, use background mat only for portraits 
-  mat_type: None                          # default=None, The mat type. One of 'float', 'float_polaroid', 'float_color_wrap', 'single_bevel', 'double_bevel', or 'double_flat' (see auto_select_mat_type)
-  outer_mat_color: None                   # default=None, Color of the outer mat as an RGB tuple (see auto_outer_mat_color)
-  inner_mat_color: None                   # default=None, Color of the inner mat as an RGB tuple (see auto_inner_mat_color)
-=======
+
   mat_type: null                          # default=None, A string containing the mat types to choose from when matting images. It can consist of any or
                                           # all of 'float float_polaroid single_bevel double_bevel double_flat' (null or '' will use all mat types)
   outer_mat_color: null                   # default=null, Color of the outer mat as an RGB list. null will auto-select a reasonable color based on the image.
   inner_mat_color: null                   # default=null, Color of the inner mat as an RGB list. null will auto-select a reasonable color based on the image.
->>>>>>> 6d11a648
+
   outer_mat_border: 75                    # default=75, Minimum outer mat border in pixels
   inner_mat_border: 40                    # default=40, Minimum inner mat border in pixels (for styles that use it)
   use_mat_texture: True                   # default=True, True uses a mat texture. False creates a solid color mat
