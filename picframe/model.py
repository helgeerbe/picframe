import yaml
import os
import time
import logging
import random
import json
import locale
from picframe import geo_reverse, image_cache

DEFAULT_CONFIGFILE = "~/picframe_data/config/configuration.yaml"
DEFAULT_CONFIG = {
    'viewer': {
        'blur_amount': 12,
        'blur_zoom': 1.0,
        'blur_edges': False,
        'edge_alpha': 0.5,
        'fps': 20.0,
        'background': [0.2, 0.2, 0.3, 1.0],
        'blend_type': "blend", # {"blend":0.0, "burn":1.0, "bump":2.0}

<<<<<<< HEAD
        'font_file': '~/picframe/data/fonts/NotoSans-Regular.ttf',
        'shader': '~/picframe/data/shaders/blend_new',
=======
        'font_file': '~/picframe_data/data/fonts/NotoSans-Regular.ttf', 
        'shader': '~/picframe_data/data/shaders/blend_new', 
>>>>>>> a982069e
        'show_text_fm': '%b %d, %Y',
        'show_text_tm': 20.0,
        'show_text_sz': 40,
        'show_text': "name location",
        'text_width': 90,
        'fit': False,
        'auto_resize': True,
        'kenburns': False,
        'display_x': 0,
        'display_y': 0,
        'display_w': None,
        'display_h': None,
        'use_glx': False,                          # default=False. Set to True on linux with xserver running
        'test_key': 'test_value',
        'mat_images': True,
        'mat_portraits_only': False,
        'mat_type': None,
        'outer_mat_color': None,
        'inner_mat_color': None,
        'outer_mat_border': 75,
        'inner_mat_border': 40,
        'use_mat_texture': True,
        'mat_resource_folder': '~/picframe_data/data/mat',
        'codepoints': "1234567890AÄÀÆÅÃBCÇDÈÉÊEËFGHIÏÍJKLMNÑOÓÖÔŌØPQRSTUÚÙÜVWXYZaáàãæåäbcçdeéèêëfghiíïjklmnñoóôōøöpqrsßtuúüvwxyz., _-+*()&/`´'•" # limit to 121 ie 11x11 grid_size
    },
    'model': {

<<<<<<< HEAD
        'pic_dir': '~/Pictures',
        'no_files_img': '~/picframe/data/no_pictures.jpg',
        'subdirectory': '',
        'recent_n': 3,
        'reshuffle_num': 1,
        'time_delay': 200.0,
        'fade_time': 10.0,
=======
        'pic_dir': '~/Pictures', 
        'no_files_img': '~/picframe_data/data/no_pictures.jpg',
        'subdirectory': '', 
        'recent_n': 3, 
        'reshuffle_num': 1, 
        'time_delay': 200.0, 
        'fade_time': 10.0, 
>>>>>>> a982069e
        'shuffle': True,
        'image_attr': ['PICFRAME GPS'],                          # image attributes send by MQTT, Keys are taken from exifread library, 'PICFRAME GPS' is special to retrieve GPS lon/lat
        'load_geoloc': True,
        'locale': 'en_US.utf8',
        'key_list': [['tourism','amenity','isolated_dwelling'],['suburb','village'],['city','county'],['region','state','province'],['country']],
        'geo_key': 'this_needs_to@be_changed',  # use your email address
        'db_file': '~/picframe_data/data/pictureframe.db3',
        'portrait_pairs': False,
        'deleted_pictures': '~/DeletedPictures',
        'log_level': 'WARNING',
        'use_kbd': False,
    },
    'mqtt': {
        'use_mqtt': False,                          # Set tue true, to enable mqtt
        'server': '',
        'port': 8883,
        'login': '',
        'password': '',
        'tls': '',
        'device_id': 'picframe',                                 # unique id of device. change if there is more than one picture frame
    },
    'http': {
        'use_http': False,
        'path': '~/picframe_data/html',
        'port': 9000,
        'use_ssl': False,
        'keyfile': "/path/to/key.pem",
        'certfile': "/path/to/fullchain.pem"
    }
}


class Pic: #TODO could this be done more elegantly with namedtuple

    def __init__(self, fname, last_modified, file_id, orientation=1, exif_datetime=0,
                 f_number=0, exposure_time=None, iso=0, focal_length=None,
                 make=None, model=None, lens=None, rating=None, latitude=None,
                 longitude=None, width=0, height=0, is_portrait=0, location=None, title=None,
                 caption=None, tags=None):
        self.fname = fname
        self.last_modified = last_modified
        self.file_id = file_id
        self.orientation = orientation
        self.exif_datetime = exif_datetime
        self.f_number = f_number
        self.exposure_time = exposure_time
        self.iso = iso
        self.focal_length = focal_length
        self.make = make
        self.model = model
        self.lens = lens
        self.rating = rating
        self.latitude = latitude
        self.longitude = longitude
        self.width = width
        self.height = height
        self.is_portrait = is_portrait
        self.location = location
        self.tags=tags
        self.caption=caption
        self.title=title


class Model:

    def __init__(self, configfile = DEFAULT_CONFIGFILE):
        self.__logger = logging.getLogger("model.Model")
        self.__logger.debug('creating an instance of Model')
        self.__config = DEFAULT_CONFIG
        self.__last_file_change = 0.0
        self.__required_db_schema_version = 1
        configfile = os.path.expanduser(configfile)
        self.__logger.info("Open config file: %s:",configfile)
        with open(configfile, 'r') as stream:
            try:
                conf = yaml.safe_load(stream)
                for section in ['viewer', 'model', 'mqtt', 'http']:
                    self.__config[section] = {**DEFAULT_CONFIG[section], **conf[section]}

                self.__logger.debug('config data = %s', self.__config)
            except yaml.YAMLError as exc:
                self.__logger.error("Can't parse yaml config file: %s: %s", configfile, exc)
        logging.getLogger().setLevel(self.get_model_config()['log_level']) # set root logger
        self.__file_list = [] # this is now a list of tuples i.e (file_id1,) or (file_id1, file_id2)
        self.__number_of_files = 0 # this is shortcut for len(__file_list)
        self.__reload_files = True
        self.__file_index = 0 # pointer to next position in __file_list
        self.__current_pics = (None, None) # this hold a tuple of (pic, None) or two pic objects if portrait pairs
        self.__num_run_through = 0

        model_config = self.get_model_config() # alias for brevity as used several times below
        try:
            locale.setlocale(locale.LC_TIME, model_config['locale'])
        except:
            self.__logger.error("error trying to set locale to {}".format(model_config['locale']))
        self.__pic_dir = os.path.expanduser(model_config['pic_dir'])
        self.__subdirectory = os.path.expanduser(model_config['subdirectory'])
        self.__load_geoloc = model_config['load_geoloc']
        self.__geo_reverse = geo_reverse.GeoReverse(model_config['geo_key'], key_list=self.get_model_config()['key_list'])
        self.__image_cache = image_cache.ImageCache(self.__pic_dir,
                                                    os.path.expanduser(model_config['db_file']),
                                                    self.__geo_reverse,
                                                    self.__required_db_schema_version,
                                                    model_config['portrait_pairs'])
        self.__deleted_pictures = model_config['deleted_pictures']
        self.__no_files_img = os.path.expanduser(model_config['no_files_img'])
        self.__where_clauses = {} # these will be modified by controller

    def get_viewer_config(self):
        return self.__config['viewer']

    def get_model_config(self):
        return self.__config['model']

    def get_mqtt_config(self):
        return self.__config['mqtt']

    def get_http_config(self):
        return self.__config['http']

    @property
    def fade_time(self):
        return self.__config['model']['fade_time']

    @fade_time.setter
    def fade_time(self, time):
        self.__config['model']['fade_time'] = time

    @property
    def time_delay(self):
        return self.__config['model']['time_delay']

    @time_delay.setter
    def time_delay(self, time):
        self.__config['model']['time_delay'] = time

    @property
    def subdirectory(self):
        return self.__subdirectory

    @subdirectory.setter
    def subdirectory(self, dir):
        _, root = os.path.split(self.__pic_dir)
        actual_dir = root
        if self.subdirectory != '':
            actual_dir = self.subdirectory
        if actual_dir != dir:
            if root == dir:
                self.__subdirectory = ''
            else:
                self.__subdirectory = dir
            self.__logger.info("Set subdirectory to: %s", self.__subdirectory)
            self.__reload_files = True

    @property
    def EXIF_TO_FIELD(self): # bit convoluted TODO hold in config? not really configurable
        return self.__image_cache.EXIF_TO_FIELD

    @property
    def shuffle(self):
        return self.__config['model']['shuffle']

    @shuffle.setter
    def shuffle(self, val:bool):
        self.__config['model']['shuffle'] = val #TODO should this be altered in config?
        #if val == True:
        #    self.__shuffle_files()
        #else:
        #    self.__sort_files()
        self.__reload_files = True

    def set_where_clause(self, key, value=None):
        # value must be a string for later join()
        if (value is None or len(value) == 0):
            if key in self.__where_clauses:
                self.__where_clauses.pop(key)
            return
        self.__where_clauses[key] = value

    def pause_looping(self, val):
        self.__image_cache.pause_looping(val)

    def stop_image_chache(self):
        self.__image_cache.stop()

    def get_directory_list(self):
        _, root = os.path.split(self.__pic_dir)
        actual_dir = root
        if self.subdirectory != '':
            actual_dir = self.subdirectory
        subdir_list = next(os.walk(self.__pic_dir))[1]
        subdir_list.insert(0,root)
        return actual_dir, subdir_list

    def force_reload(self):
        self.__reload_files = True

    def set_next_file_to_previous_file(self):
        self.__file_index = (self.__file_index - 2) % self.__number_of_files # TODO deleting last image results in ZeroDivisionError

    def get_next_file(self):
        if self.__reload_files:
            for i in range(5): # give image_cache chance on first load if a large directory
                self.__get_files()
                if self.__number_of_files > 0:
                    break
                time.sleep(0.5)
        if self.__file_index == self.__number_of_files:
            self.__num_run_through += 1
            if self.shuffle and self.__num_run_through >= self.get_model_config()['reshuffle_num']:
                #self.__num_run_through = 0
                #self.__shuffle_files()
                self.__reload_files = True
            self.__file_index = 0
        if self.__number_of_files == 0:
            pic = Pic(self.__no_files_img, 0, 0)
            paired_pic = None
        else:
            file_ids = self.__file_list[self.__file_index]
            pic = Pic(**self.__image_cache.get_file_info(file_ids[0]))
            if len(file_ids) == 2:
                paired_pic = Pic(**self.__image_cache.get_file_info(file_ids[1]))
            else:
                paired_pic = None
        self.__current_pics = (pic, paired_pic)
        self.__file_index += 1 # don't wrap back as __file_index == __number_of_files used as trigger above
        return self.__current_pics

    def get_number_of_files(self):
        return self.__number_of_files

    def get_current_pics(self):
        return self.__current_pics

    def delete_file(self):
        # delete the current pic. If it's a portrait pair then only the left one will be deleted
        pic = self.__current_pics[0]
        if pic is None:
            return None
        f_to_delete = pic.fname
        move_to_dir = os.path.expanduser(self.__deleted_pictures)
        # TODO should these os system calls be inside a try block in case the file has been deleted after it started to show?
        if not os.path.exists(move_to_dir):
          os.system("mkdir {}".format(move_to_dir)) # problems with ownership using python func
        os.system("mv '{}' '{}'".format(f_to_delete, move_to_dir)) # and with SMB drives
        # find and delete record from __file_list
        for i, file_rec in enumerate(self.__file_list):
            if file_rec[0] == pic.file_id: # database id TODO check that db tidies itself up
                self.__file_list.pop(i)
                self.__number_of_files -= 1
                break

    def __get_files(self):
        where_list = []
        if self.subdirectory != "":
            picture_dir = os.path.join(self.__pic_dir, self.subdirectory) # TODO catch, if subdirecotry does not exist
            where_list.append("fname LIKE '{}/%'".format(picture_dir)) # TODO / on end to stop 'test' also selecting test1 test2 etc
        where_list.extend(self.__where_clauses.values())

        if len(where_list) > 0:
            where_clause = " AND ".join(where_list)
        else:
            where_clause = "1"

        sort_list = []
        recent_n = self.get_model_config()["recent_n"]
        if recent_n > 0:
            sort_list.append("last_modified < {:.0f}".format(time.time() - 3600 * 24 * recent_n))

        if self.shuffle:
            sort_list.append("RANDOM()")
        else:
            sort_list.append("exif_datetime ASC")
        sort_clause = ",".join(sort_list)

        self.__file_list = self.__image_cache.query_cache(where_clause, sort_clause)
        self.__number_of_files = len(self.__file_list)
        self.__file_index = 0
        self.__num_run_through = 0
        self.__reload_files = False

    """def __shuffle_files(self):
        #self.__file_list.sort(key=lambda x: x[1]) # will be later files last
        recent_n = self.get_model_config()['recent_n']
        temp_list_first = self.__file_list[-recent_n:]
        temp_list_last = self.__file_list[:-recent_n]
        random.seed()
        random.shuffle(temp_list_first)
        random.shuffle(temp_list_last)
        self.__file_list = temp_list_first + temp_list_last

    def __sort_files(self):
        self.__file_list.sort() # if not shuffled; sort by name"""<|MERGE_RESOLUTION|>--- conflicted
+++ resolved
@@ -18,13 +18,8 @@
         'background': [0.2, 0.2, 0.3, 1.0],
         'blend_type': "blend", # {"blend":0.0, "burn":1.0, "bump":2.0}
 
-<<<<<<< HEAD
-        'font_file': '~/picframe/data/fonts/NotoSans-Regular.ttf',
-        'shader': '~/picframe/data/shaders/blend_new',
-=======
         'font_file': '~/picframe_data/data/fonts/NotoSans-Regular.ttf', 
         'shader': '~/picframe_data/data/shaders/blend_new', 
->>>>>>> a982069e
         'show_text_fm': '%b %d, %Y',
         'show_text_tm': 20.0,
         'show_text_sz': 40,
@@ -52,15 +47,6 @@
     },
     'model': {
 
-<<<<<<< HEAD
-        'pic_dir': '~/Pictures',
-        'no_files_img': '~/picframe/data/no_pictures.jpg',
-        'subdirectory': '',
-        'recent_n': 3,
-        'reshuffle_num': 1,
-        'time_delay': 200.0,
-        'fade_time': 10.0,
-=======
         'pic_dir': '~/Pictures', 
         'no_files_img': '~/picframe_data/data/no_pictures.jpg',
         'subdirectory': '', 
@@ -68,7 +54,6 @@
         'reshuffle_num': 1, 
         'time_delay': 200.0, 
         'fade_time': 10.0, 
->>>>>>> a982069e
         'shuffle': True,
         'image_attr': ['PICFRAME GPS'],                          # image attributes send by MQTT, Keys are taken from exifread library, 'PICFRAME GPS' is special to retrieve GPS lon/lat
         'load_geoloc': True,
