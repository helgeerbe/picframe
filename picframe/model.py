import yaml
import os
import time
import logging
import random
import json
import locale
from picframe import geo_reverse, image_cache

DEFAULT_CONFIGFILE = "~/picture_frame/config/configuration.yaml"
DEFAULT_CONFIG = {
    'viewer': {
        'blur_amount': 12,
        'blur_zoom': 1.0,
        'blur_edges': False,
        'edge_alpha': 0.5,
        'fps': 20.0,
        'background': [0.2, 0.2, 0.3, 1.0],
        'blend_type': "blend", # {"blend":0.0, "burn":1.0, "bump":2.0}
<<<<<<< HEAD
        'font_file': '~/.local/picframe/data/fonts/NotoSans-Regular.ttf',
        'shader': '~/.local/picframe/data/shaders/blend_new',
=======
        'font_file': '~/picture_frame/data/fonts/NotoSans-Regular.ttf', 
        'shader': '~/picture_frame/data/shaders/blend_new', 
>>>>>>> 0aa4f965
        'show_text_fm': '%b %d, %Y',
        'show_text_tm': 20.0,
        'show_text_sz': 40,
        'show_text': "name location",
        'text_width': 90,
        'fit': False,
        'auto_resize': True,
        'kenburns': False,
        'display_x': 0,
        'display_y': 0,
        'display_w': None,
        'display_h': None,
        'use_glx': False,                          # default=False. Set to True on linux with xserver running
        'test_key': 'test_value',
        'mat_images': True,
        'mat_type': None,
        'outer_mat_color': None,
        'inner_mat_color': None,
        'outer_mat_border': 75,
        'inner_mat_border': 40,
        'use_mat_texture': True,
        'auto_outer_mat_color': True,
        'auto_inner_mat_color': True,
        'auto_select_mat_type': True,
        'mat_resource_folder': '/home/pi/.local/picframe/data',
        'codepoints': "1234567890AÄÀÆÅÃBCÇDÈÉÊEËFGHIÏÍJKLMNÑOÓÖÔŌØPQRSTUÚÙÜVWXYZaáàãæåäbcçdeéèêëfghiíïjklmnñoóôōøöpqrsßtuúüvwxyz., _-+*()&/`´'•" # limit to 121 ie 11x11 grid_size
    },
    'model': {
<<<<<<< HEAD
        'pic_dir': '~/Pictures',
        'no_files_img': '~/.local/picframe/data/no_pictures.jpg',
        'subdirectory': '',
        #'check_dir_tm': 60.0,
        'recent_n': 3,
        'reshuffle_num': 1,
        'time_delay': 200.0,
        'fade_time': 10.0,
=======
        'pic_dir': '~/Pictures', 
        'no_files_img': '~/picture_framee/data/no_pictures.jpg',
        'subdirectory': '', 
        'recent_n': 3, 
        'reshuffle_num': 1, 
        'time_delay': 200.0, 
        'fade_time': 10.0, 
>>>>>>> 0aa4f965
        'shuffle': True,
        'image_attr': ['PICFRAME GPS'],                          # image attributes send by MQTT, Keys are taken from exifread library, 'PICFRAME GPS' is special to retrieve GPS lon/lat
        'load_geoloc': True,
        'locale': 'en_US.utf8',
        'key_list': [['tourism','amenity','isolated_dwelling'],['suburb','village'],['city','county'],['region','state','province'],['country']],
        'geo_key': 'this_needs_to@be_changed',  # use your email address
        'db_file': '~/picture_frame/data/pictureframe.db3',
        'portrait_pairs': False,
        'deleted_pictures': '~/DeletedPictures',
        'log_level': 'WARNING',
        'use_kbd': False,
    },
    'mqtt': {
        'use_mqtt': False,                          # Set tue true, to enable mqtt
        'server': '',
        'port': 8883,
        'login': '',
        'password': '',
        'tls': '',
        'device_id': 'picframe',                                 # unique id of device. change if there is more than one picture frame
    },
    'http': {
        'use_http': False,
        'path': '~/picture_frame/html',
        'port': 9000,
    }
}


class Pic: #TODO could this be done more elegantly with namedtuple

    def __init__(self, fname, last_modified, file_id, orientation=1, exif_datetime=0,
                 f_number=0, exposure_time=None, iso=0, focal_length=None,
                 make=None, model=None, lens=None, rating=None, latitude=None,
                 longitude=None, width=0, height=0, is_portrait=0, location=None, title=None,
                 caption=None, tags=None):
        self.fname = fname
        self.last_modified = last_modified
        self.file_id = file_id
        self.orientation = orientation
        self.exif_datetime = exif_datetime
        self.f_number = f_number
        self.exposure_time = exposure_time
        self.iso = iso
        self.focal_length = focal_length
        self.make = make
        self.model = model
        self.lens = lens
        self.rating = rating
        self.latitude = latitude
        self.longitude = longitude
        self.width = width
        self.height = height
        self.is_portrait = is_portrait
        self.location = location
        self.tags=tags
        self.caption=caption
        self.title=title


class Model:

    def __init__(self, configfile = DEFAULT_CONFIGFILE):
        self.__logger = logging.getLogger("model.Model")
        self.__logger.debug('creating an instance of Model')
        self.__config = DEFAULT_CONFIG
        self.__last_file_change = 0.0
        configfile = os.path.expanduser(configfile)
        self.__logger.info("Open config file: %s:",configfile)
        with open(configfile, 'r') as stream:
            try:
                conf = yaml.safe_load(stream)
                for section in ['viewer', 'model', 'mqtt', 'http']:
                    self.__config[section] = {**DEFAULT_CONFIG[section], **conf[section]}

                self.__logger.debug('config data = %s', self.__config)
            except yaml.YAMLError as exc:
                self.__logger.error("Can't parse yaml config file: %s: %s", configfile, exc)
        logging.getLogger().setLevel(self.get_model_config()['log_level']) # set root logger
        self.__file_list = [] # this is now a list of tuples i.e (file_id1,) or (file_id1, file_id2)
        self.__number_of_files = 0 # this is shortcut for len(__file_list)
        self.__reload_files = True
        self.__file_index = 0 # pointer to next position in __file_list
        self.__current_pics = (None, None) # this hold a tuple of (pic, None) or two pic objects if portrait pairs
        self.__num_run_through = 0

        model_config = self.get_model_config() # alias for brevity as used several times below
        try:
            locale.setlocale(locale.LC_TIME, model_config['locale'])
        except:
            self.__logger.error("error trying to set locale to {}".format(model_config['locale']))
        self.__load_geoloc = model_config['load_geoloc']
        self.__geo_reverse = geo_reverse.GeoReverse(model_config['geo_key'], key_list=self.get_model_config()['key_list'])
        self.__image_cache = image_cache.ImageCache(os.path.expanduser(model_config['pic_dir']),
                                                    os.path.expanduser(model_config['db_file']),
                                                    self.__geo_reverse,
                                                    model_config['portrait_pairs'])
        self.__deleted_pictures = model_config['deleted_pictures']
        self.__no_files_img = os.path.expanduser(model_config['no_files_img'])
        self.__where_clauses = {} # these will be modified by controller

    def get_viewer_config(self):
        return self.__config['viewer']

    def get_model_config(self):
        return self.__config['model']

    def get_mqtt_config(self):
        return self.__config['mqtt']

    def get_http_config(self):
        return self.__config['http']

    @property
    def fade_time(self):
        return self.__config['model']['fade_time']

    @fade_time.setter
    def fade_time(self, time):
        self.__config['model']['fade_time'] = time

    @property
    def time_delay(self):
        return self.__config['model']['time_delay']

    @time_delay.setter
    def time_delay(self, time):
        self.__config['model']['time_delay'] = time

    @property
    def subdirectory(self):
        return self.__config['model']['subdirectory']

    @subdirectory.setter
    def subdirectory(self, dir):
        pic_dir = self.get_model_config()['pic_dir']
        _, root = os.path.split(pic_dir)
        actual_dir = root
        if self.subdirectory != '':
            actual_dir = self.subdirectory
        if actual_dir != dir:
            if root == dir:
                self.__config['model']['subdirectory'] = '' #TODO should this be altered in config?
            else:
                self.__config['model']['subdirectory'] = dir
            self.__logger.info("Set subdirectory to: %s", self.__config['model']['subdirectory'])
            self.__reload_files = True

    @property
    def EXIF_TO_FIELD(self): # bit convoluted TODO hold in config? not really configurable
        return self.__image_cache.EXIF_TO_FIELD

    @property
    def shuffle(self):
        return self.__config['model']['shuffle']

    @shuffle.setter
    def shuffle(self, val:bool):
        self.__config['model']['shuffle'] = val #TODO should this be altered in config?
        #if val == True:
        #    self.__shuffle_files()
        #else:
        #    self.__sort_files()
        self.__reload_files = True

    def set_where_clause(self, key, value=None):
        # value must be a string for later join()
        if (value is None or len(value) == 0):
            if key in self.__where_clauses:
                self.__where_clauses.pop(key)
            return
        self.__where_clauses[key] = value

    def pause_looping(self, val):
        self.__image_cache.pause_looping(val)

    def stop_image_chache(self):
        self.__image_cache.stop()

    def get_directory_list(self):
        pic_dir = os.path.expanduser(self.get_model_config()['pic_dir'])
        _, root = os.path.split(pic_dir)
        actual_dir = root
        if self.subdirectory != '':
            actual_dir = self.subdirectory
        subdir_list = next(os.walk(pic_dir))[1]
        subdir_list.insert(0,root)
        return actual_dir, subdir_list

    def force_reload(self):
        self.__reload_files = True

    def set_next_file_to_previous_file(self):
        self.__file_index = (self.__file_index - 2) % self.__number_of_files # TODO deleting last image results in ZeroDivisionError

    def get_next_file(self):
        if self.__reload_files:
            for i in range(5): # give image_cache chance on first load if a large directory
                self.__get_files()
                if self.__number_of_files > 0:
                    break
                time.sleep(2.0)
        if self.__file_index == self.__number_of_files:
            self.__num_run_through += 1
            if self.shuffle and self.__num_run_through >= self.get_model_config()['reshuffle_num']:
                #self.__num_run_through = 0
                #self.__shuffle_files()
                self.__reload_files = True
            self.__file_index = 0
        if self.__number_of_files == 0:
            pic = Pic(self.__no_files_img, 0, 0)
            paired_pic = None
        else:
            file_ids = self.__file_list[self.__file_index]
            pic = Pic(**self.__image_cache.get_file_info(file_ids[0]))
            if len(file_ids) == 2:
                paired_pic = Pic(**self.__image_cache.get_file_info(file_ids[1]))
            else:
                paired_pic = None
        self.__current_pics = (pic, paired_pic)
        self.__file_index += 1 # don't wrap back as __file_index == __number_of_files used as trigger above
        return self.__current_pics

    def get_number_of_files(self):
        return self.__number_of_files

    def get_current_pics(self):
        return self.__current_pics

    def delete_file(self):
        # delete the current pic. If it's a portrait pair then only the left one will be deleted
        pic = self.__current_pics[0]
        if pic is None:
            return None
        f_to_delete = pic.fname
        move_to_dir = os.path.expanduser(self.__deleted_pictures)
        # TODO should these os system calls be inside a try block in case the file has been deleted after it started to show?
        if not os.path.exists(move_to_dir):
          os.system("mkdir {}".format(move_to_dir)) # problems with ownership using python func
        os.system("mv '{}' '{}'".format(f_to_delete, move_to_dir)) # and with SMB drives
        # find and delete record from __file_list
        for i, file_rec in enumerate(self.__file_list):
            if file_rec[0] == pic.file_id: # database id TODO check that db tidies itself up
                self.__file_list.pop(i)
                self.__number_of_files -= 1
                break

    def __get_files(self):
        where_list = []
        if self.subdirectory != "":
            picture_dir = os.path.join(os.path.expanduser(self.get_model_config()['pic_dir']), self.subdirectory) # TODO catch, if subdirecotry does not exist
            where_list.append("fname LIKE '{}/%'".format(picture_dir)) # TODO / on end to stop 'test' also selecting test1 test2 etc
        where_list.extend(self.__where_clauses.values())

        if len(where_list) > 0:
            where_clause = " AND ".join(where_list)
        else:
            where_clause = "1"

        sort_list = []
        recent_n = self.get_model_config()["recent_n"]
        if recent_n > 0:
            sort_list.append("last_modified < {:.0f}".format(time.time() - 3600 * 24 * recent_n))

        if self.shuffle:
            sort_list.append("RANDOM()")
        else:
            sort_list.append("exif_datetime ASC")
        sort_clause = ",".join(sort_list)

        self.__file_list = self.__image_cache.query_cache(where_clause, sort_clause)
        self.__number_of_files = len(self.__file_list)
        self.__file_index = 0
        self.__num_run_through = 0
        self.__reload_files = False

    def __shuffle_files(self):
        #self.__file_list.sort(key=lambda x: x[1]) # will be later files last
        recent_n = self.get_model_config()['recent_n']
        temp_list_first = self.__file_list[-recent_n:]
        temp_list_last = self.__file_list[:-recent_n]
        random.seed()
        random.shuffle(temp_list_first)
        random.shuffle(temp_list_last)
        self.__file_list = temp_list_first + temp_list_last

    def __sort_files(self):
        self.__file_list.sort() # if not shuffled; sort by name<|MERGE_RESOLUTION|>--- conflicted
+++ resolved
@@ -17,13 +17,9 @@
         'fps': 20.0,
         'background': [0.2, 0.2, 0.3, 1.0],
         'blend_type': "blend", # {"blend":0.0, "burn":1.0, "bump":2.0}
-<<<<<<< HEAD
-        'font_file': '~/.local/picframe/data/fonts/NotoSans-Regular.ttf',
-        'shader': '~/.local/picframe/data/shaders/blend_new',
-=======
+
         'font_file': '~/picture_frame/data/fonts/NotoSans-Regular.ttf', 
         'shader': '~/picture_frame/data/shaders/blend_new', 
->>>>>>> 0aa4f965
         'show_text_fm': '%b %d, %Y',
         'show_text_tm': 20.0,
         'show_text_sz': 40,
@@ -52,24 +48,14 @@
         'codepoints': "1234567890AÄÀÆÅÃBCÇDÈÉÊEËFGHIÏÍJKLMNÑOÓÖÔŌØPQRSTUÚÙÜVWXYZaáàãæåäbcçdeéèêëfghiíïjklmnñoóôōøöpqrsßtuúüvwxyz., _-+*()&/`´'•" # limit to 121 ie 11x11 grid_size
     },
     'model': {
-<<<<<<< HEAD
-        'pic_dir': '~/Pictures',
-        'no_files_img': '~/.local/picframe/data/no_pictures.jpg',
-        'subdirectory': '',
-        #'check_dir_tm': 60.0,
-        'recent_n': 3,
-        'reshuffle_num': 1,
-        'time_delay': 200.0,
-        'fade_time': 10.0,
-=======
+
         'pic_dir': '~/Pictures', 
-        'no_files_img': '~/picture_framee/data/no_pictures.jpg',
+        'no_files_img': '~/picture_frame/data/no_pictures.jpg',
         'subdirectory': '', 
         'recent_n': 3, 
         'reshuffle_num': 1, 
         'time_delay': 200.0, 
         'fade_time': 10.0, 
->>>>>>> 0aa4f965
         'shuffle': True,
         'image_attr': ['PICFRAME GPS'],                          # image attributes send by MQTT, Keys are taken from exifread library, 'PICFRAME GPS' is special to retrieve GPS lon/lat
         'load_geoloc': True,
