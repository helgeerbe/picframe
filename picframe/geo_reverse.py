import os
import json
import urllib.request
import locale
import logging
import time

URL = "https://nominatim.openstreetmap.org/reverse?format=geojson&lat={}&lon={}&zoom={}&email={}&accept-language={}"

class GeoReverse:
    def __init__(self, geo_key, file_path, zoom=18, key_list=None):
        self.__logger = logging.getLogger("geo_reverse.GeoReverse")
        self.__geo_key = geo_key
        self.__zoom = zoom
        self.__key_list = key_list
        self.__file_path = os.path.expanduser(file_path)
        self.__geo_locations = {}
        if os.path.isfile(file_path):
            with open(file_path) as f:
                for line in f:
                    if line == '\n':
                        continue
                    (name, var) = line.partition('=')[::2]
                    self.__geo_locations[name] = var.rstrip('\n')
        self.__language = locale.getlocale()[0][:2]

    def get_address(self, lat, lon):
        lat_lon = "{},{}".format(lat, lon)
        if lat_lon in self.__geo_locations:
            return self.__geo_locations[lat_lon]
        else:
            try:
<<<<<<< HEAD
                start = time.time()
                with urllib.request.urlopen(URL.format(lat / 10000.0, lon / 10000.0, self.__zoom, self.__geo_key, self.__language)) as req:
=======
                with urllib.request.urlopen(URL.format(lat / 10000.0, lon / 10000.0, self.__zoom, self.__geo_key, self.__language),
                                            timeout=3.0) as req:
>>>>>>> 1a7e2e32
                        data = json.loads(req.read().decode())
                self.__logger.debug('time for get_address %s', time.time() - start)
                adr = data['features'][0]['properties']['address']
                # some experimentation might be needed to get a good set of alternatives in key_list
                formatted_address = ""
                if self.__key_list is not None:
                    comma = ""
                    for part in self.__key_list:
                        for option in part:
                            if option in adr:
                                formatted_address = "{}{}{}".format(formatted_address, comma, adr[option])
                                comma = ", "
                                break # add just the first one from the options
                else:
                    formatted_address = ", ".join(adr.values())

                if len(formatted_address) > 0:
                    self.__geo_locations[lat_lon] = formatted_address
                    with open(self.__file_path, 'a+') as f:
                        f.write("{}={}\n".format(lat_lon, formatted_address))
                    return formatted_address
            except Exception as e:
                self.__logger.error(e)
                return "Location Not Available"<|MERGE_RESOLUTION|>--- conflicted
+++ resolved
@@ -30,13 +30,8 @@
             return self.__geo_locations[lat_lon]
         else:
             try:
-<<<<<<< HEAD
-                start = time.time()
-                with urllib.request.urlopen(URL.format(lat / 10000.0, lon / 10000.0, self.__zoom, self.__geo_key, self.__language)) as req:
-=======
                 with urllib.request.urlopen(URL.format(lat / 10000.0, lon / 10000.0, self.__zoom, self.__geo_key, self.__language),
                                             timeout=3.0) as req:
->>>>>>> 1a7e2e32
                         data = json.loads(req.read().decode())
                 self.__logger.debug('time for get_address %s', time.time() - start)
                 adr = data['features'][0]['properties']['address']
